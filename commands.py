--- conflicted
+++ resolved
@@ -106,19 +106,6 @@
        return "§eMmm, garlic bread." # Mmm, garlic bread. 
 
 @command("sc")
-<<<<<<< HEAD
-def statcheck(bridge, buff: Buffer1_7, ign=None, gamemode=None, *stats):
-    if ign:
-        ign = ign.replace("\\", "")
-    if ign == "sw" and gamemode is None:
-        ign = bridge.username
-        gamemode = "sw"
-    elif ign is None:
-        ign = bridge.username
-    if gamemode is None:
-        # TODO check for duels aliases
-        gamemode = bridge.game.mode
-=======
 def statcheck(bridge, buff: Buffer1_7, ign=None, mode=None, *stats):
     # TODO default gamemode is hypixel stats
     ign = ign or bridge.username
@@ -144,7 +131,6 @@
         )
     else:
         stats = tuple(Statistic(stat, gamemode) for stat in stats)
->>>>>>> 775805ee
 
     client: Client = bridge.client
     player = client.player(ign)
